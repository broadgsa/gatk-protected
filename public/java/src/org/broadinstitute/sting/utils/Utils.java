/*
 * Copyright (c) 2010 The Broad Institute
 *
 * Permission is hereby granted, free of charge, to any person
 * obtaining a copy of this software and associated documentation
 * files (the "Software"), to deal in the Software without
 * restriction, including without limitation the rights to use,
 * copy, modify, merge, publish, distribute, sublicense, and/or sell
 * copies of the Software, and to permit persons to whom the
 * Software is furnished to do so, subject to the following
 * conditions:
 *
 * The above copyright notice and this permission notice shall be
 * included in all copies or substantial portions of the Software.
 *
 * THE SOFTWARE IS PROVIDED "AS IS", WITHOUT WARRANTY OF ANY KIND,
 * EXPRESS OR IMPLIED, INCLUDING BUT NOT LIMITED TO THE WARRANTIES
 * OF MERCHANTABILITY, FITNESS FOR A PARTICULAR PURPOSE AND
 * NONINFRINGEMENT. IN NO EVENT SHALL THE AUTHORS OR COPYRIGHT
 * HOLDERS BE LIABLE FOR ANY CLAIM, DAMAGES OR OTHER LIABILITY,
 * WHETHER IN AN ACTION OF CONTRACT, TORT OR OTHERWISE, ARISING
 * FROM, OUT OF OR IN CONNECTION WITH THE SOFTWARE OR
 * THE USE OR OTHER DEALINGS IN THE SOFTWARE.
 */

package org.broadinstitute.sting.utils;

import com.google.java.contract.Requires;
import net.sf.samtools.SAMFileHeader;
import net.sf.samtools.SAMProgramRecord;
import net.sf.samtools.util.StringUtil;
import org.apache.log4j.Logger;
import org.broadinstitute.sting.gatk.GenomeAnalysisEngine;
import org.broadinstitute.sting.gatk.io.StingSAMFileWriter;
import org.broadinstitute.sting.utils.text.TextFormattingUtils;

import java.net.InetAddress;
import java.util.*;

/**
 * Created by IntelliJ IDEA.
 * User: depristo
 * Date: Feb 24, 2009
 * Time: 10:12:31 AM
 * To change this template use File | Settings | File Templates.
 */
public class Utils {
    /** our log, which we want to capture anything from this class */
    private static Logger logger = Logger.getLogger(Utils.class);

    public static final float JAVA_DEFAULT_HASH_LOAD_FACTOR = 0.75f;

    /**
     * Calculates the optimum initial size for a hash table given the maximum number
     * of elements it will need to hold. The optimum size is the smallest size that
     * is guaranteed not to result in any rehash/table-resize operations.
     *
     * @param maxElements  The maximum number of elements you expect the hash table
     *                     will need to hold
     * @return             The optimum initial size for the table, given maxElements
     */
    public static int optimumHashSize ( int maxElements ) {
        return (int)(maxElements / JAVA_DEFAULT_HASH_LOAD_FACTOR) + 2;
    }

    /**
     * Compares two objects, either of which might be null.
     *
     * @param lhs One object to compare.
     * @param rhs The other object to compare.
     *
     * @return True if the two objects are equal, false otherwise.
     */
    public static boolean equals(Object lhs, Object rhs) {
        if (lhs == null && rhs == null) return true;
        else if (lhs == null) return false;
        else return lhs.equals(rhs);
    }

    public static <T> List<T> cons(final T elt, final List<T> l) {
        List<T> l2 = new ArrayList<T>();
        l2.add(elt);
        if (l != null) l2.addAll(l);
        return l2;
    }

    public static void warnUser(final String msg) {
        warnUser(logger, msg);
    }
    
    public static void warnUser(final Logger logger, final String msg) {
        logger.warn(String.format("********************************************************************************"));
        logger.warn(String.format("* WARNING:"));
        logger.warn(String.format("*"));
        prettyPrintWarningMessage(logger, msg);
        logger.warn(String.format("********************************************************************************"));
    }

    /**
     * pretty print the warning message supplied
     *
     * @param logger logger for the message
     * @param message the message
     */
    private static void prettyPrintWarningMessage(Logger logger, String message) {
        StringBuilder builder = new StringBuilder(message);
        while (builder.length() > 70) {
            int space = builder.lastIndexOf(" ", 70);
            if (space <= 0) space = 70;
            logger.warn(String.format("* %s", builder.substring(0, space)));
            builder.delete(0, space + 1);
        }
        logger.warn(String.format("* %s", builder));
    }

    public static ArrayList<Byte> subseq(char[] fullArray) {
        byte[] fullByteArray = new byte[fullArray.length];
        StringUtil.charsToBytes(fullArray, 0, fullArray.length, fullByteArray, 0);
        return subseq(fullByteArray);
    }

    public static ArrayList<Byte> subseq(byte[] fullArray) {
        return subseq(fullArray, 0, fullArray.length - 1);
    }

    public static ArrayList<Byte> subseq(byte[] fullArray, int start, int end) {
        assert end < fullArray.length;
        ArrayList<Byte> dest = new ArrayList<Byte>(end - start + 1);
        for (int i = start; i <= end; i++) {
            dest.add(fullArray[i]);
        }
        return dest;
    }

    public static String baseList2string(List<Byte> bases) {
        byte[] basesAsbytes = new byte[bases.size()];
        int i = 0;
        for (Byte b : bases) {
            basesAsbytes[i] = b;
            i++;
        }
        return new String(basesAsbytes);
    }

    /**
     * join the key value pairs of a map into one string, i.e. myMap = [A->1,B->2,C->3] with a call of:
     * joinMap("-","*",myMap) -> returns A-1*B-2*C-3
     *
     * Be forewarned, if you're not using a map that is aware of the ordering (i.e. HashMap instead of LinkedHashMap)
     * the ordering of the string you get back might not be what you expect! (i.e. C-3*A-1*B-2 vrs A-1*B-2*C-3)
     *
     * @param keyValueSeperator the string to seperate the key-value pairs
     * @param recordSeperator the string to use to seperate each key-value pair from other key-value pairs
     * @param map the map to draw from
     * @param <L> the map's key type
     * @param <R> the map's value type
     * @return a string representing the joined map
     */
    public static <L,R> String joinMap(String keyValueSeperator, String recordSeperator, Map<L,R> map) {
        if (map.size() < 1) { return null; }
        String joinedKeyValues[] = new String[map.size()];
        int index = 0;
        for (L key : map.keySet()) {
           joinedKeyValues[index++] = String.format("%s%s%s",key.toString(),keyValueSeperator,map.get(key).toString());
        }
        return join(recordSeperator,joinedKeyValues);
    }

    /**
     * Splits a String using indexOf instead of regex to speed things up.
     *
     * @param str the string to split.
     * @param delimiter the delimiter used to split the string.
     * @return an array of tokens.
     */
    public static ArrayList<String> split(String str, String delimiter) {
        return split(str, delimiter, 10);
    }

    /**
     * Splits a String using indexOf instead of regex to speed things up.
     *
     * @param str the string to split.
     * @param delimiter the delimiter used to split the string.
     * @param expectedNumTokens The number of tokens expected. This is used to initialize the ArrayList.
     * @return an array of tokens.
     */
    public static ArrayList<String> split(String str, String delimiter, int expectedNumTokens) {
        final ArrayList<String> result =  new ArrayList<String>(expectedNumTokens);

        int delimiterIdx = -1;
        do {
            final int tokenStartIdx = delimiterIdx + 1;
            delimiterIdx = str.indexOf(delimiter, tokenStartIdx);
            final String token = (delimiterIdx != -1 ? str.substring(tokenStartIdx, delimiterIdx) : str.substring(tokenStartIdx) );
            result.add(token);
        } while( delimiterIdx != -1 );

        return result;
    }


    /**
     * join an array of strings given a seperator
     * @param separator the string to insert between each array element
     * @param strings the array of strings
     * @return a string, which is the joining of all array values with the separator
     */
    public static String join(String separator, String[] strings) {
        return join(separator, strings, 0, strings.length);
    }

    public static String join(String separator, String[] strings, int start, int end) {
        if ((end - start) == 0) {
            return "";
        }
        StringBuilder ret = new StringBuilder(strings[start]);
        for (int i = start + 1; i < end; ++i) {
            ret.append(separator);
            ret.append(strings[i]);
        }
        return ret.toString();
    }

    public static String join(String separator, int[] ints) {
        if ( ints == null || ints.length == 0)
            return "";
        else {
            StringBuilder ret = new StringBuilder();
            ret.append(ints[0]);
            for (int i = 1; i < ints.length; ++i) {
                ret.append(separator);
                ret.append(ints[i]);
            }
            return ret.toString();
        }
    }

    public static <T> List<T> append(final List<T> left, T ... elts) {
        final List<T> l = new LinkedList<T>(left);
        l.addAll(Arrays.asList(elts));
        return l;
    }

    /**
     * Returns a string of the values in joined by separator, such as A,B,C
     *
     * @param separator
     * @param doubles
     * @return
     */
    public static String join(String separator, double[] doubles) {
        if ( doubles == null || doubles.length == 0)
            return "";
        else {
            StringBuilder ret = new StringBuilder();
            ret.append(doubles[0]);
            for (int i = 1; i < doubles.length; ++i) {
                ret.append(separator);
                ret.append(doubles[i]);
            }
            return ret.toString();
        }
    }

    /**
     * Returns a string of the form elt1.toString() [sep elt2.toString() ... sep elt.toString()] for a collection of
     * elti objects (note there's no actual space between sep and the elti elements).  Returns
     * "" if collection is empty.  If collection contains just elt, then returns elt.toString()
     *
     * @param separator the string to use to separate objects
     * @param objects a collection of objects.  the element order is defined by the iterator over objects
     * @param <T> the type of the objects
     * @return a non-null string
     */
    public static <T> String join(final String separator, final Collection<T> objects) {
        if (objects.isEmpty()) { // fast path for empty collection
            return "";
        } else {
            final Iterator<T> iter = objects.iterator();
            final T first = iter.next();

            if ( ! iter.hasNext() ) // fast path for singleton collections
                return first.toString();
            else { // full path for 2+ collection that actually need a join
                final StringBuilder ret = new StringBuilder(first.toString());
                while(iter.hasNext()) {
                    ret.append(separator);
                    ret.append(iter.next().toString());
                }
                return ret.toString();
            }
        }
    }

    public static String dupString(char c, int nCopies) {
        char[] chars = new char[nCopies];
        Arrays.fill(chars, c);
        return new String(chars);
    }

    public static byte[] dupBytes(byte b, int nCopies) {
        byte[] bytes = new byte[nCopies];
        Arrays.fill(bytes, b);
        return bytes;
    }

    // trim a string for the given character (i.e. not just whitespace)
    public static String trim(String str, char ch) {
        char[] array = str.toCharArray();


        int start = 0;
        while ( start < array.length && array[start] == ch )
            start++;

        int end = array.length - 1;
        while ( end > start && array[end] == ch )
            end--;

        return str.substring(start, end+1);
    }

    public static byte listMaxByte(List<Byte> quals) {
        if (quals.size() == 0) return 0;
        byte m = quals.get(0);
        for (byte b : quals) {
            m = b > m ? b : m;
        }
        return m;
    }

    /**
     * Splits expressions in command args by spaces and returns the array of expressions.
     * Expressions may use single or double quotes to group any individual expression, but not both.
     * @param args Arguments to parse.
     * @return Parsed expressions.
     */
    public static String[] escapeExpressions(String args) {
        // special case for ' and " so we can allow expressions
        if (args.indexOf('\'') != -1)
            return escapeExpressions(args, "'");
        else if (args.indexOf('\"') != -1)
            return escapeExpressions(args, "\"");
        else
            return args.trim().split(" +");
    }

    /**
     * Splits expressions in command args by spaces and the supplied delimiter and returns the array of expressions.
     * @param args Arguments to parse.
     * @param delimiter Delimiter for grouping expressions.
     * @return Parsed expressions.
     */
    private static String[] escapeExpressions(String args, String delimiter) {
        String[] command = {};
        String[] split = args.split(delimiter);
        String arg;
        for (int i = 0; i < split.length - 1; i += 2) {
            arg = split[i].trim();
            if (arg.length() > 0) // if the unescaped arg has a size
                command = Utils.concatArrays(command, arg.split(" +"));
            command = Utils.concatArrays(command, new String[]{split[i + 1]});
        }
        arg = split[split.length - 1].trim();
        if (split.length % 2 == 1) // if the command ends with a delimiter
            if (arg.length() > 0) // if the last unescaped arg has a size
                command = Utils.concatArrays(command, arg.split(" +"));
        return command;
    }

    /**
     * Concatenates two String arrays.
     * @param A First array.
     * @param B Second array.
     * @return Concatenation of A then B.
     */
    public static String[] concatArrays(String[] A, String[] B) {
       String[] C = new String[A.length + B.length];
       System.arraycopy(A, 0, C, 0, A.length);
       System.arraycopy(B, 0, C, A.length, B.length);
       return C;
    }

    /**
     * Appends String(s) B to array A.
     * @param A First array.
     * @param B Strings to append.
     * @return A with B(s) appended.
     */
    public static String[] appendArray(String[] A, String... B) {
        return concatArrays(A, B);
    }

    /**
     * Returns indices of all occurrences of the specified symbol in the string
     * @param s Search string
     * @param ch Character to search for
     * @return Indices of all occurrences of the specified symbol
     */
    public static int[] indexOfAll(String s, int ch) {
        int[] pos = new int[64];
        int z = 0;

        for (int i = 0; i < s.length(); i++) {
            if (s.charAt(i) == ch) pos[z++] = i;
        }
        return reallocate(pos, z);
    }

    public static int countSetBits(boolean[] array) {
        int counter = 0;
        for ( int i = 0; i < array.length; i++ ) {
            if ( array[i] )
                counter++;
        }
        return counter;
    }

    /**
     * Returns new (reallocated) integer array of the specified size, with content
     * of the original array <code>orig</code> copied into it. If <code>newSize</code> is
     * less than the size of the original array, only first <code>newSize</code> elements will be copied.
     * If new size is greater than the size of the original array, the content of the original array will be padded
     * with zeros up to the new size. Finally, if new size is the same as original size, no memory reallocation
     * will be performed and the original array will be returned instead.
     *
     * @param orig Original size.
     * @param newSize New Size.
     *
     * @return New array with length equal to newSize.
     */
    public static int[] reallocate(int[] orig, int newSize) {
        if (orig.length == newSize) return orig;
        int[] new_array = new int[newSize];
        int L = (newSize > orig.length ? orig.length : newSize);
        for (int i = 0; i < L; i++) new_array[i] = orig[i];
        return new_array;
    }


    /**
     * Returns a copy of array a, extended with additional n elements to the right (if n > 0 ) or -n elements to the
     * left (if n<0), copying the values form the original array. Newly added elements are filled with value v. Note that
     * if array a is being padded to the left, first (-n) elements of the returned array are v's, followed by the content of
     * array a.
     * @param a original array
     * @param n number of (v-filled) elements to append to a on the right (n>0) or on the left (n<0)
     * @param v element value
     * @return the extended copy of array a with additional n elements
     */
    public static byte [] extend(final byte[] a, int n, byte v) {

        byte [] newA;

        if ( n > 0 ) {
            newA = Arrays.copyOf(a, a.length+n);
            if ( v != 0) { // java pads with 0's for us, so there is nothing to do if v==0
                for ( int i = a.length; i < newA.length ; i++ ) newA[i] = v;
            }
            return newA;
        }

        // we are here only if n < 0:
        n = (-n);
        newA = new byte[ a.length + n ];
        int i;
        if ( v!= 0 ) {
            i = 0;
            for( ; i < n; i++ ) newA[i] = v;
        } else {
            i = n;
        }
        for ( int j = 0 ; j < a.length ; i++, j++) newA[i]=a[j];
        return newA;
    }


    /**
     * Returns a copy of array a, extended with additional n elements to the right (if n > 0 ) or -n elements to the
     * left (if n<0), copying the values form the original array. Newly added elements are filled with value v. Note that
     * if array a is padded to the left, first (-n) elements of the returned array are v's, followed by the content of
     * array a.
     * @param a original array
     * @param n number of (v-filled) elements to append to a on the right (n>0) or on the left (n<0)
     * @param v element value
     * @return the extended copy of array a with additional n elements
     */
    public static short [] extend(final short[] a, int n, short v) {

        short [] newA;

        if ( n > 0 ) {
            newA = Arrays.copyOf(a, a.length+n);
            if ( v != 0) { // java pads with 0's for us, so there is nothing to do if v==0
                for ( int i = a.length; i < newA.length ; i++ ) newA[i] = v;
            }
            return newA;
        }

        // we are here only if n < 0:
        n = (-n);
        newA = new short[ a.length + n ];
        int i;
        if ( v!= 0 ) {
            i = 0;
            for( ; i < n; i++ ) newA[i] = v;
        } else {
            i = n;
        }
        for ( int j = 0 ; j < a.length ; i++, j++) newA[i]=a[j];
        return newA;
    }

    /* TEST ME
        public static void main(String[] argv) {
            List<Integer> l1 = new LinkedList<Integer>();
            List<Integer> l2 = new ArrayList<Integer>();

            l1.add(1);
            l1.add(5);
            l1.add(3);
            l1.add(10);
            l1.add(4);
            l1.add(2);
            l2.add(1);
            l2.add(5);
            l2.add(3);
            l2.add(10);
            l2.add(4);
            l2.add(2);

            Predicate<Integer> p = new Predicate<Integer>() {
                public boolean apply(Integer i) {
                    return i > 2;
                }
            };
            filterInPlace(p, l1);
            filterInPlace(p, l2);

            for ( int i = 0 ; i < l1.size(); i++ ) System.out.print(" "+l1.get(i));
            System.out.println();
            for ( int i = 0 ; i < l2.size(); i++ ) System.out.print(" " + l2.get(i));
            System.out.println();

        }

    */

    /**
     * a helper method. Turns a single character string into a char.
     *
     * @param str the string
     *
     * @return a char
     */
    public static char stringToChar(String str) {
        if (str.length() != 1) throw new IllegalArgumentException("String length must be one");
        return str.charAt(0);
    }

    public static <T extends Comparable<T>> List<T> sorted(Collection<T> c) {
        return sorted(c, false);
    }

    public static <T extends Comparable<T>> List<T> sorted(Collection<T> c, boolean reverse) {
        List<T> l = new ArrayList<T>(c);
        Collections.sort(l);
        if ( reverse ) Collections.reverse(l);
        return l;
    }

    public static <T extends Comparable<T>, V> List<V> sorted(Map<T,V> c) {
        return sorted(c, false);
    }

    public static <T extends Comparable<T>, V> List<V> sorted(Map<T,V> c, boolean reverse) {
        List<T> t = new ArrayList<T>(c.keySet());
        Collections.sort(t);
        if ( reverse ) Collections.reverse(t);

        List<V> l = new ArrayList<V>();
        for ( T k : t ) {
            l.add(c.get(k));
        }
        return l;
    }

    public static <T extends Comparable<T>, V> String sortedString(Map<T,V> c) {
        List<T> t = new ArrayList<T>(c.keySet());
        Collections.sort(t);

        List<String> pairs = new ArrayList<String>();
        for ( T k : t ) {
            pairs.add(k + "=" + c.get(k));
        }

        return "{" + join(", ", pairs) + "}";
    }

    /**
     * Reverse a byte array of bases
     *
     * @param bases  the byte array of bases
     * @return the reverse of the base byte array
     */
    static public byte[] reverse(byte[] bases) {
        byte[] rcbases = new byte[bases.length];

        for (int i = 0; i < bases.length; i++) {
            rcbases[i] = bases[bases.length - i - 1];
        }

        return rcbases;
    }

    static public final <T> List<T> reverse(final List<T> l) {
        final List<T> newL = new ArrayList<T>(l);
        Collections.reverse(newL);
        return newL;
    }

    /**
     * Reverse an int array of bases
     *
     * @param bases  the int array of bases
     * @return the reverse of the base int array
     */
    static public int[] reverse(int[] bases) {
        int[] rcbases = new int[bases.length];

        for (int i = 0; i < bases.length; i++) {
            rcbases[i] = bases[bases.length - i - 1];
        }

        return rcbases;
    }

    /**
     * Reverse (NOT reverse-complement!!) a string
     *
     * @param bases  input string
     * @return the reversed string
     */
    static public String reverse(String bases) {
        return new String( reverse( bases.getBytes() )) ;
    }

    public static byte[] charSeq2byteSeq(char[] seqIn) {
        byte[] seqOut = new byte[seqIn.length];
        for ( int i = 0; i < seqIn.length; i++ ) {
            seqOut[i] = (byte)seqIn[i];
        }
        return seqOut;
    }

    public static boolean isFlagSet(int value, int flag) {
        return ((value & flag) == flag);
    }

    /**
     * Helper utility that calls into the InetAddress system to resolve the hostname.  If this fails,
     * unresolvable gets returned instead.
     *
     * @return
     */
    public static final String resolveHostname() {
        try {
            return InetAddress.getLocalHost().getCanonicalHostName();
        }
        catch (java.net.UnknownHostException uhe) { // [beware typo in code sample -dmw]
            return "unresolvable";
            // handle exception
        }
    }


    public static byte [] arrayFromArrayWithLength(byte[] array, int length) {
        byte [] output = new byte[length];
        for (int j = 0; j < length; j++)
            output[j] = array[(j % array.length)];
        return output;
    }

    public static void fillArrayWithByte(byte[] array, byte value) {
        for (int i=0; i<array.length; i++)
            array[i] = value;
    }

    /**
     * Creates a program record for the program, adds it to the list of program records (@PG tags) in the bam file and sets
     * up the writer with the header and presorted status.
     *
     * @param toolkit             the engine
     * @param originalHeader      original header
     * @param KEEP_ALL_PG_RECORDS whether or not to keep all the other program records already existing in this BAM file
     * @param programRecord       the program record for this program
     */
    public static SAMFileHeader setupWriter(GenomeAnalysisEngine toolkit, SAMFileHeader originalHeader, boolean KEEP_ALL_PG_RECORDS, SAMProgramRecord programRecord) {
        SAMFileHeader header = originalHeader.clone();
        List<SAMProgramRecord> oldRecords = header.getProgramRecords();
        List<SAMProgramRecord> newRecords = new ArrayList<SAMProgramRecord>(oldRecords.size()+1);
        for ( SAMProgramRecord record : oldRecords )
<<<<<<< HEAD
            if ( !record.getId().startsWith(programRecord.getId()) || KEEP_ALL_PG_RECORDS )
                newRecords.add(record);

        newRecords.add(programRecord);
        header.setProgramRecords(newRecords);
=======
            if ( (programRecord != null && !record.getId().startsWith(programRecord.getId())) || KEEP_ALL_PG_RECORDS )
                newRecords.add(record);

        if (programRecord != null) {
            newRecords.add(programRecord);
            header.setProgramRecords(newRecords);
        }
>>>>>>> a3f59325
        return header;
    }

    /**
    * Creates a program record for the program, adds it to the list of program records (@PG tags) in the bam file and returns
    * the new header to be added to the BAM writer.
    *
    * @param toolkit             the engine
    * @param KEEP_ALL_PG_RECORDS whether or not to keep all the other program records already existing in this BAM file
    * @param walker              the walker object (so we can extract the command line)
    * @param PROGRAM_RECORD_NAME the name for the PG tag
    * @return a pre-filled header for the bam writer
    */
    public static SAMFileHeader setupWriter(GenomeAnalysisEngine toolkit, SAMFileHeader originalHeader, boolean KEEP_ALL_PG_RECORDS, Object walker, String PROGRAM_RECORD_NAME) {
        final SAMProgramRecord programRecord = createProgramRecord(toolkit, walker, PROGRAM_RECORD_NAME);
        return setupWriter(toolkit, originalHeader, KEEP_ALL_PG_RECORDS, programRecord);
    }

    /**
     * Creates a program record for the program, adds it to the list of program records (@PG tags) in the bam file and sets
     * up the writer with the header and presorted status.
     *
     * @param writer              BAM file writer
     * @param toolkit             the engine
     * @param preSorted           whether or not the writer can assume reads are going to be added are already sorted
     * @param KEEP_ALL_PG_RECORDS whether or not to keep all the other program records already existing in this BAM file
     * @param walker              the walker object (so we can extract the command line)
     * @param PROGRAM_RECORD_NAME the name for the PG tag
     */
    public static void setupWriter(StingSAMFileWriter writer, GenomeAnalysisEngine toolkit, SAMFileHeader originalHeader, boolean preSorted, boolean KEEP_ALL_PG_RECORDS, Object walker, String PROGRAM_RECORD_NAME) {
        SAMFileHeader header = setupWriter(toolkit, originalHeader, KEEP_ALL_PG_RECORDS, walker, PROGRAM_RECORD_NAME);
        writer.writeHeader(header);
        writer.setPresorted(preSorted);
    }


    /**
     * Creates a program record (@PG) tag
     *
     * @param toolkit             the engine
     * @param walker              the walker object (so we can extract the command line)
     * @param PROGRAM_RECORD_NAME the name for the PG tag
     * @return a program record for the tool
     */
    public static SAMProgramRecord createProgramRecord(GenomeAnalysisEngine toolkit, Object walker, String PROGRAM_RECORD_NAME) {
        final SAMProgramRecord programRecord = new SAMProgramRecord(PROGRAM_RECORD_NAME);
        final ResourceBundle headerInfo = TextFormattingUtils.loadResourceBundle("StingText");
        try {
            final String version = headerInfo.getString("org.broadinstitute.sting.gatk.version");
            programRecord.setProgramVersion(version);
        } catch (MissingResourceException e) {
            // couldn't care less if the resource is missing...
        }
        programRecord.setCommandLine(toolkit.createApproximateCommandLineArgumentString(toolkit, walker));
        return programRecord;
    }

    public static <E> Collection<E> makeCollection(Iterable<E> iter) {
        Collection<E> list = new ArrayList<E>();
        for (E item : iter) {
            list.add(item);
        }
        return list;
    }

    /**
     * Returns the number of combinations represented by this collection
     * of collection of options.
     *
     * For example, if this is [[A, B], [C, D], [E, F, G]] returns 2 * 2 * 3 = 12
     *
     * @param options
     * @param <T>
     * @return
     */
    @Requires("options != null")
    public static <T> int nCombinations(final Collection<T>[] options) {
        int nStates = 1;
        for ( Collection<T> states : options ) {
            nStates *= states.size();
        }
        return nStates;
    }

    @Requires("options != null")
    public static <T> int nCombinations(final List<List<T>> options) {
        if ( options.isEmpty() )
            return 0;
        else {
            int nStates = 1;
            for ( Collection<T> states : options ) {
                nStates *= states.size();
            }
            return nStates;
        }
    }

    /**
     * Make all combinations of N size of objects
     *
     * if objects = [A, B, C]
     * if N = 1 => [[A], [B], [C]]
     * if N = 2 => [[A, A], [B, A], [C, A], [A, B], [B, B], [C, B], [A, C], [B, C], [C, C]]
     *
     * @param objects
     * @param n
     * @param <T>
     * @param withReplacement if false, the resulting permutations will only contain unique objects from objects
     * @return
     */
    public static <T> List<List<T>> makePermutations(final List<T> objects, final int n, final boolean withReplacement) {
        final List<List<T>> combinations = new ArrayList<List<T>>();

        if ( n <= 0 )
            ;
        else if ( n == 1 ) {
            for ( final T o : objects )
                combinations.add(Collections.singletonList(o));
        } else {
            final List<List<T>> sub = makePermutations(objects, n - 1, withReplacement);
            for ( List<T> subI : sub ) {
                for ( final T a : objects ) {
                    if ( withReplacement || ! subI.contains(a) )
                        combinations.add(Utils.cons(a, subI));
                }
            }
        }

        return combinations;
    }

    /**
     * Convenience function that formats the novelty rate as a %.2f string
     *
     * @param known number of variants from all that are known
     * @param all number of all variants
     * @return a String novelty rate, or NA if all == 0
     */
    public static String formattedNoveltyRate(final int known, final int all) {
        return formattedPercent(all - known, all);
    }

    /**
     * Convenience function that formats the novelty rate as a %.2f string
     *
     * @param x number of objects part of total that meet some criteria
     * @param total count of all objects, including x
     * @return a String percent rate, or NA if total == 0
     */
    public static String formattedPercent(final long x, final long total) {
        return total == 0 ? "NA" : String.format("%.2f", (100.0*x) / total);
    }

    /**
     * Convenience function that formats a ratio as a %.2f string
     *
     * @param num  number of observations in the numerator
     * @param denom number of observations in the denumerator
     * @return a String formatted ratio, or NA if all == 0
     */
    public static String formattedRatio(final long num, final long denom) {
        return denom == 0 ? "NA" : String.format("%.2f", num / (1.0 * denom));
    }

    /**
     * Create a constant map that maps each value in values to itself
     * @param values
     * @param <T>
     * @return
     */
    public static <T> Map<T, T> makeIdentityFunctionMap(Collection<T> values) {
        Map<T,T> map = new HashMap<T, T>(values.size());
        for ( final T value : values )
            map.put(value, value);
        return Collections.unmodifiableMap(map);
    }

    /**
     * Divides the input list into a list of sublists, which contains group size elements (except potentially the last one)
     *
     * list = [A, B, C, D, E]
     * groupSize = 2
     * result = [[A, B], [C, D], [E]]
     *
     * @param list
     * @param groupSize
     * @return
     */
    public static <T> List<List<T>> groupList(final List<T> list, final int groupSize) {
        if ( groupSize < 1 ) throw new IllegalArgumentException("groupSize >= 1");

        final List<List<T>> subLists = new LinkedList<List<T>>();
        int n = list.size();
        for ( int i = 0; i < n; i += groupSize ) {
            subLists.add(list.subList(i, Math.min(i + groupSize, n)));
        }
        return subLists;
    }

}<|MERGE_RESOLUTION|>--- conflicted
+++ resolved
@@ -701,13 +701,6 @@
         List<SAMProgramRecord> oldRecords = header.getProgramRecords();
         List<SAMProgramRecord> newRecords = new ArrayList<SAMProgramRecord>(oldRecords.size()+1);
         for ( SAMProgramRecord record : oldRecords )
-<<<<<<< HEAD
-            if ( !record.getId().startsWith(programRecord.getId()) || KEEP_ALL_PG_RECORDS )
-                newRecords.add(record);
-
-        newRecords.add(programRecord);
-        header.setProgramRecords(newRecords);
-=======
             if ( (programRecord != null && !record.getId().startsWith(programRecord.getId())) || KEEP_ALL_PG_RECORDS )
                 newRecords.add(record);
 
@@ -715,7 +708,6 @@
             newRecords.add(programRecord);
             header.setProgramRecords(newRecords);
         }
->>>>>>> a3f59325
         return header;
     }
 
