--- conflicted
+++ resolved
@@ -12,16 +12,8 @@
 import org.broadinstitute.sting.utils.MathUtils;
 import org.broadinstitute.sting.utils.SampleUtils;
 import org.broadinstitute.sting.utils.codecs.vcf.*;
-<<<<<<< HEAD
-import org.broadinstitute.sting.utils.text.XReadLines;
+import org.broadinstitute.sting.utils.exceptions.UserException;
 import org.broadinstitute.sting.utils.variantcontext.*;
-=======
-import org.broadinstitute.sting.utils.exceptions.UserException;
-import org.broadinstitute.sting.utils.variantcontext.Allele;
-import org.broadinstitute.sting.utils.variantcontext.Genotype;
-import org.broadinstitute.sting.utils.variantcontext.VariantContext;
-import org.broadinstitute.sting.utils.variantcontext.VariantContextUtils;
->>>>>>> b5de1820
 
 import java.io.PrintStream;
 import java.util.*;
@@ -140,7 +132,7 @@
         private final Allele NO_CALL = Allele.create(".",false);
         private final String DUMMY_NAME = "DummySample";
 
-       private EnumMap<FamilyMember,Genotype> trioPhasedGenotypes = new EnumMap<FamilyMember, Genotype>(FamilyMember.class);
+        private EnumMap<FamilyMember,Genotype> trioPhasedGenotypes = new EnumMap<FamilyMember, Genotype>(FamilyMember.class);
 
         private ArrayList<Allele> getAlleles(Genotype.Type genotype){
             ArrayList<Allele> alleles = new ArrayList<Allele>(2);
@@ -170,10 +162,10 @@
         //Homozygous genotypes will be set as phased, heterozygous won't be
         private void phaseSingleIndividualAlleles(Genotype.Type genotype, FamilyMember familyMember){
             if(genotype == Genotype.Type.HOM_REF || genotype == Genotype.Type.HOM_VAR){
-                trioPhasedGenotypes.put(familyMember, new Genotype(DUMMY_NAME, getAlleles(genotype), Genotype.NO_NEG_LOG_10PERROR, null, null, true));
+                trioPhasedGenotypes.put(familyMember, new Genotype(DUMMY_NAME, getAlleles(genotype), Genotype.NO_LOG10_PERROR, null, null, true));
             }
             else
-                trioPhasedGenotypes.put(familyMember, new Genotype(DUMMY_NAME,getAlleles(genotype),Genotype.NO_NEG_LOG_10PERROR,null,null,false));
+                trioPhasedGenotypes.put(familyMember, new Genotype(DUMMY_NAME,getAlleles(genotype),Genotype.NO_LOG10_PERROR,null,null,false));
         }
 
         //Find the phase for a parent/child pair
@@ -181,8 +173,8 @@
 
             //Special case for Het/Het as it is ambiguous
             if(parentGenotype == Genotype.Type.HET && childGenotype == Genotype.Type.HET){
-                trioPhasedGenotypes.put(parent, new Genotype(DUMMY_NAME, getAlleles(parentGenotype), Genotype.NO_NEG_LOG_10PERROR, null, null, false));
-                trioPhasedGenotypes.put(FamilyMember.CHILD, new Genotype(DUMMY_NAME,getAlleles(childGenotype),Genotype.NO_NEG_LOG_10PERROR,null,null,false));
+                trioPhasedGenotypes.put(parent, new Genotype(DUMMY_NAME, getAlleles(parentGenotype), Genotype.NO_LOG10_PERROR, null, null, false));
+                trioPhasedGenotypes.put(FamilyMember.CHILD, new Genotype(DUMMY_NAME,getAlleles(childGenotype),Genotype.NO_LOG10_PERROR,null,null,false));
                 return;
             }
 
@@ -194,23 +186,23 @@
             //If there is a possible phasing between the mother and child => phase
             int childTransmittedAlleleIndex = childAlleles.indexOf(parentAlleles.get(0));
             if(childTransmittedAlleleIndex > -1){
-               trioPhasedGenotypes.put(parent, new Genotype(DUMMY_NAME, parentAlleles, Genotype.NO_NEG_LOG_10PERROR, null, null, true));
-               childPhasedAlleles.add(childAlleles.remove(childTransmittedAlleleIndex));
-               childPhasedAlleles.add(childAlleles.get(0));
-               trioPhasedGenotypes.put(FamilyMember.CHILD, new Genotype(DUMMY_NAME, childPhasedAlleles, Genotype.NO_NEG_LOG_10PERROR, null, null, true));
+                trioPhasedGenotypes.put(parent, new Genotype(DUMMY_NAME, parentAlleles, Genotype.NO_LOG10_PERROR, null, null, true));
+                childPhasedAlleles.add(childAlleles.remove(childTransmittedAlleleIndex));
+                childPhasedAlleles.add(childAlleles.get(0));
+                trioPhasedGenotypes.put(FamilyMember.CHILD, new Genotype(DUMMY_NAME, childPhasedAlleles, Genotype.NO_LOG10_PERROR, null, null, true));
             }
             else if((childTransmittedAlleleIndex = childAlleles.indexOf(parentAlleles.get(1))) > -1){
-               parentPhasedAlleles.add(parentAlleles.get(1));
-               parentPhasedAlleles.add(parentAlleles.get(0));
-               trioPhasedGenotypes.put(parent, new Genotype(DUMMY_NAME, parentPhasedAlleles, Genotype.NO_NEG_LOG_10PERROR, null, null, true));
-               childPhasedAlleles.add(childAlleles.remove(childTransmittedAlleleIndex));
-               childPhasedAlleles.add(childAlleles.get(0));
-               trioPhasedGenotypes.put(FamilyMember.CHILD, new Genotype(DUMMY_NAME, childPhasedAlleles, Genotype.NO_NEG_LOG_10PERROR, null, null, true));
+                parentPhasedAlleles.add(parentAlleles.get(1));
+                parentPhasedAlleles.add(parentAlleles.get(0));
+                trioPhasedGenotypes.put(parent, new Genotype(DUMMY_NAME, parentPhasedAlleles, Genotype.NO_LOG10_PERROR, null, null, true));
+                childPhasedAlleles.add(childAlleles.remove(childTransmittedAlleleIndex));
+                childPhasedAlleles.add(childAlleles.get(0));
+                trioPhasedGenotypes.put(FamilyMember.CHILD, new Genotype(DUMMY_NAME, childPhasedAlleles, Genotype.NO_LOG10_PERROR, null, null, true));
             }
             //This is a Mendelian Violation => Do not phase
             else{
-                trioPhasedGenotypes.put(parent, new Genotype(DUMMY_NAME,getAlleles(parentGenotype),Genotype.NO_NEG_LOG_10PERROR,null,null,false));
-                trioPhasedGenotypes.put(FamilyMember.CHILD, new Genotype(DUMMY_NAME,getAlleles(childGenotype),Genotype.NO_NEG_LOG_10PERROR,null,null,false));
+                trioPhasedGenotypes.put(parent, new Genotype(DUMMY_NAME,getAlleles(parentGenotype),Genotype.NO_LOG10_PERROR,null,null,false));
+                trioPhasedGenotypes.put(FamilyMember.CHILD, new Genotype(DUMMY_NAME,getAlleles(childGenotype),Genotype.NO_LOG10_PERROR,null,null,false));
             }
         }
 
@@ -244,7 +236,7 @@
                         motherPhasedAlleles.add(motherAlleles.get(0));
                     else
                         motherPhasedAlleles.add(motherAlleles.get(1));
-                    trioPhasedGenotypes.put(FamilyMember.MOTHER, new Genotype(DUMMY_NAME,motherPhasedAlleles,Genotype.NO_NEG_LOG_10PERROR,null,null,true));
+                    trioPhasedGenotypes.put(FamilyMember.MOTHER, new Genotype(DUMMY_NAME,motherPhasedAlleles,Genotype.NO_LOG10_PERROR,null,null,true));
 
                     //Create father's genotype
                     ArrayList<Allele> fatherPhasedAlleles = new ArrayList<Allele>(2);
@@ -253,10 +245,10 @@
                         fatherPhasedAlleles.add(fatherAlleles.get(0));
                     else
                         fatherPhasedAlleles.add(fatherAlleles.get(1));
-                    trioPhasedGenotypes.put(FamilyMember.FATHER, new Genotype(DUMMY_NAME,fatherPhasedAlleles,Genotype.NO_NEG_LOG_10PERROR,null,null,true));
+                    trioPhasedGenotypes.put(FamilyMember.FATHER, new Genotype(DUMMY_NAME,fatherPhasedAlleles,Genotype.NO_LOG10_PERROR,null,null,true));
 
                     //Create child's genotype
-                    trioPhasedGenotypes.put(FamilyMember.CHILD, new Genotype(DUMMY_NAME,childPhasedAllelesAlleles,Genotype.NO_NEG_LOG_10PERROR,null,null,true));
+                    trioPhasedGenotypes.put(FamilyMember.CHILD, new Genotype(DUMMY_NAME,childPhasedAllelesAlleles,Genotype.NO_LOG10_PERROR,null,null,true));
 
                     //Once a phased combination is found; exit
                     return;
@@ -264,9 +256,9 @@
             }
 
             //If this is reached then no phasing could be found
-            trioPhasedGenotypes.put(FamilyMember.MOTHER, new Genotype(DUMMY_NAME,getAlleles(mother),Genotype.NO_NEG_LOG_10PERROR,null,null,false));
-            trioPhasedGenotypes.put(FamilyMember.FATHER, new Genotype(DUMMY_NAME,getAlleles(father),Genotype.NO_NEG_LOG_10PERROR,null,null,false));
-            trioPhasedGenotypes.put(FamilyMember.CHILD, new Genotype(DUMMY_NAME,getAlleles(child),Genotype.NO_NEG_LOG_10PERROR,null,null,false));
+            trioPhasedGenotypes.put(FamilyMember.MOTHER, new Genotype(DUMMY_NAME,getAlleles(mother),Genotype.NO_LOG10_PERROR,null,null,false));
+            trioPhasedGenotypes.put(FamilyMember.FATHER, new Genotype(DUMMY_NAME,getAlleles(father),Genotype.NO_LOG10_PERROR,null,null,false));
+            trioPhasedGenotypes.put(FamilyMember.CHILD, new Genotype(DUMMY_NAME,getAlleles(child),Genotype.NO_LOG10_PERROR,null,null,false));
         }
 
         /*  Constructor: Creates a conceptual trio genotype combination from the given genotypes.
@@ -306,62 +298,62 @@
             }
         }
 
-            /**
-             * Applies the trio genotype combination to the given trio.
-             * @param ref: Reference allele
-             * @param alt: Alternate allele
-             * @param motherGenotype: Genotype of the mother to phase using this trio genotype combination
-             * @param fatherGenotype: Genotype of the father to phase using this trio genotype combination
-             * @param childGenotype: Genotype of the child to phase using this trio genotype combination
-             * @param transmissionProb: Probability for this trio genotype combination to be correct (pass NO_TRANSMISSION_PROB if unavailable)
-             * @param phasedGenotypes: An ArrayList<Genotype> to which the newly phased genotypes are added in the following order: Mother, Father, Child
-             */
+        /**
+         * Applies the trio genotype combination to the given trio.
+         * @param ref: Reference allele
+         * @param alt: Alternate allele
+         * @param motherGenotype: Genotype of the mother to phase using this trio genotype combination
+         * @param fatherGenotype: Genotype of the father to phase using this trio genotype combination
+         * @param childGenotype: Genotype of the child to phase using this trio genotype combination
+         * @param transmissionProb: Probability for this trio genotype combination to be correct (pass NO_TRANSMISSION_PROB if unavailable)
+         * @param phasedGenotypes: An ArrayList<Genotype> to which the newly phased genotypes are added in the following order: Mother, Father, Child
+         */
         public void getPhasedGenotypes(Allele ref, Allele alt, Genotype motherGenotype, Genotype fatherGenotype, Genotype childGenotype, double transmissionProb,ArrayList<Genotype> phasedGenotypes){
             phasedGenotypes.add(getPhasedGenotype(ref,alt,motherGenotype,transmissionProb,this.trioPhasedGenotypes.get(FamilyMember.MOTHER)));
             phasedGenotypes.add(getPhasedGenotype(ref,alt,fatherGenotype,transmissionProb,this.trioPhasedGenotypes.get(FamilyMember.FATHER)));
             phasedGenotypes.add(getPhasedGenotype(ref,alt,childGenotype,transmissionProb,this.trioPhasedGenotypes.get(FamilyMember.CHILD)));
         }
 
-       private Genotype getPhasedGenotype(Allele refAllele, Allele altAllele, Genotype genotype, double transmissionProb, Genotype phasedGenotype){
-
-           int phredScoreTransmission = -1;
-           if(transmissionProb != NO_TRANSMISSION_PROB)
+        private Genotype getPhasedGenotype(Allele refAllele, Allele altAllele, Genotype genotype, double transmissionProb, Genotype phasedGenotype){
+
+            int phredScoreTransmission = -1;
+            if(transmissionProb != NO_TRANSMISSION_PROB)
                 phredScoreTransmission = MathUtils.probabilityToPhredScale(1-(transmissionProb));
 
-           //Handle null, missing and unavailable genotypes
-           //Note that only cases where a null/missing/unavailable genotype was passed in the first place can lead to a null/missing/unavailable
-           //genotype so it is safe to return the original genotype in this case.
-           //In addition, if the phasing confidence is 0, then return the unphased, original genotypes.
-           if(phredScoreTransmission ==0 || genotype == null || !isPhasable(genotype.getType()))
-               return genotype;
-
-           //Add the transmission probability
-           Map<String, Object> genotypeAttributes = new HashMap<String, Object>();
-           genotypeAttributes.putAll(genotype.getAttributes());
-           if(transmissionProb>NO_TRANSMISSION_PROB)
+            //Handle null, missing and unavailable genotypes
+            //Note that only cases where a null/missing/unavailable genotype was passed in the first place can lead to a null/missing/unavailable
+            //genotype so it is safe to return the original genotype in this case.
+            //In addition, if the phasing confidence is 0, then return the unphased, original genotypes.
+            if(phredScoreTransmission ==0 || genotype == null || !isPhasable(genotype.getType()))
+                return genotype;
+
+            //Add the transmission probability
+            Map<String, Object> genotypeAttributes = new HashMap<String, Object>();
+            genotypeAttributes.putAll(genotype.getAttributes());
+            if(transmissionProb>NO_TRANSMISSION_PROB)
                 genotypeAttributes.put(TRANSMISSION_PROBABILITY_TAG_NAME, phredScoreTransmission);
 
-           ArrayList<Allele> phasedAlleles = new ArrayList<Allele>(2);
-           for(Allele allele : phasedGenotype.getAlleles()){
-               if(allele.isReference())
-                   phasedAlleles.add(refAllele);
-               else if(allele.isNonReference())
-                   phasedAlleles.add(altAllele);
-               //At this point there should not be any other alleles left
-               else
-                   throw new UserException(String.format("BUG: Unexpected allele: %s. Please report.",allele.toString()));
-
-           }
-
-           //Compute the new Log10Error if the genotype is different from the original genotype
-           double negLog10Error;
-           if(genotype.getType() == phasedGenotype.getType())
-               negLog10Error = genotype.getNegLog10PError();
-           else
-              negLog10Error =  genotype.getLikelihoods().getNegLog10GQ(phasedGenotype.getType());
-
-           return new Genotype(genotype.getSampleName(), phasedAlleles, negLog10Error, null, genotypeAttributes, phasedGenotype.isPhased());
-       }
+            ArrayList<Allele> phasedAlleles = new ArrayList<Allele>(2);
+            for(Allele allele : phasedGenotype.getAlleles()){
+                if(allele.isReference())
+                    phasedAlleles.add(refAllele);
+                else if(allele.isNonReference())
+                    phasedAlleles.add(altAllele);
+                    //At this point there should not be any other alleles left
+                else
+                    throw new UserException(String.format("BUG: Unexpected allele: %s. Please report.",allele.toString()));
+
+            }
+
+            //Compute the new Log10Error if the genotype is different from the original genotype
+            double log10Error;
+            if(genotype.getType() == phasedGenotype.getType())
+                log10Error = genotype.getLog10PError();
+            else
+                log10Error = genotype.getLikelihoods().getLog10GQ(phasedGenotype.getType());
+
+            return new Genotype(genotype.getSampleName(), phasedAlleles, log10Error, null, genotypeAttributes, phasedGenotype.isPhased());
+        }
 
 
     }
@@ -394,23 +386,6 @@
 
     }
 
-<<<<<<< HEAD
-    private ArrayList<Genotype> createAllThreeGenotypes(Allele refAllele, Allele altAllele, Genotype g) {
-        List<Allele> homRefAlleles = new ArrayList<Allele>();
-        homRefAlleles.add(refAllele);
-        homRefAlleles.add(refAllele);
-        Genotype homRef = new Genotype(g.getSampleName(), homRefAlleles, g.getLog10PError(), null, g.getAttributes(), false);
-
-        List<Allele> hetAlleles = new ArrayList<Allele>();
-        hetAlleles.add(refAllele);
-        hetAlleles.add(altAllele);
-        Genotype het = new Genotype(g.getSampleName(), hetAlleles, g.getLog10PError(), null, g.getAttributes(), false);
-
-        List<Allele> homVarAlleles = new ArrayList<Allele>();
-        homVarAlleles.add(altAllele);
-        homVarAlleles.add(altAllele);
-        Genotype homVar = new Genotype(g.getSampleName(), homVarAlleles, g.getLog10PError(), null, g.getAttributes(), false);
-=======
     /**
      * Select trios and parent/child pairs only
      */
@@ -426,20 +401,19 @@
             }
             else{
                 for(Sample familyMember : family){
-                     parents = familyMember.getParents();
-                     if(parents.size()>0){
+                    parents = familyMember.getParents();
+                    if(parents.size()>0){
                         if(family.containsAll(parents))
                             this.trios.add(familyMember);
                         else
                             logger.info(String.format("Caution: Family %s skipped as it is not a trio nor a parent/child pair; At the moment Phase By Transmission only supports trios and parent/child pairs. Family skipped.",familyID));
                         break;
-                     }
+                    }
                 }
             }
 
         }
 
->>>>>>> b5de1820
 
 
     }
@@ -449,11 +423,11 @@
         mvCountMatrix = new EnumMap<Genotype.Type,EnumMap<Genotype.Type,EnumMap<Genotype.Type,Integer>>>(Genotype.Type.class);
         transmissionMatrix = new EnumMap<Genotype.Type,EnumMap<Genotype.Type,EnumMap<Genotype.Type,TrioPhase>>>(Genotype.Type.class);
         for(Genotype.Type mother : Genotype.Type.values()){
-           mvCountMatrix.put(mother,new EnumMap<Genotype.Type,EnumMap<Genotype.Type,Integer>>(Genotype.Type.class));
-           transmissionMatrix.put(mother,new EnumMap<Genotype.Type,EnumMap<Genotype.Type,TrioPhase>>(Genotype.Type.class));
-           for(Genotype.Type father : Genotype.Type.values()){
-               mvCountMatrix.get(mother).put(father,new EnumMap<Genotype.Type, Integer>(Genotype.Type.class));
-               transmissionMatrix.get(mother).put(father,new EnumMap<Genotype.Type,TrioPhase>(Genotype.Type.class));
+            mvCountMatrix.put(mother,new EnumMap<Genotype.Type,EnumMap<Genotype.Type,Integer>>(Genotype.Type.class));
+            transmissionMatrix.put(mother,new EnumMap<Genotype.Type,EnumMap<Genotype.Type,TrioPhase>>(Genotype.Type.class));
+            for(Genotype.Type father : Genotype.Type.values()){
+                mvCountMatrix.get(mother).put(father,new EnumMap<Genotype.Type, Integer>(Genotype.Type.class));
+                transmissionMatrix.get(mother).put(father,new EnumMap<Genotype.Type,TrioPhase>(Genotype.Type.class));
                 for(Genotype.Type child : Genotype.Type.values()){
                     mvCountMatrix.get(mother).get(father).put(child, getCombinationMVCount(mother, father, child));
                     transmissionMatrix.get(mother).get(father).put(child,new TrioPhase(mother,father,child));
@@ -552,10 +526,6 @@
         return genotype.getType();
     }
 
-<<<<<<< HEAD
-                Genotype possiblePhasedChildGenotype = new Genotype(child.getSampleName(), possiblePhasedChildAlleles, child.getLog10PError(), child.getFilters(), child.getAttributes(), true);
-=======
->>>>>>> b5de1820
 
     /**
      * Phases the genotypes of the given trio. If one of the parents is null, it is considered a parent/child pair.
@@ -687,14 +657,10 @@
                 configuration_index = rand.nextInt(bestFirstParentGenotype.size()-1);
             }
 
-<<<<<<< HEAD
-                Genotype phasedMomGenotype = new Genotype(mom.getSampleName(), phasedMomAlleles, mom.getLog10PError(), mom.getFilters(), mom.getAttributes(), true);
-=======
         }
         else{
             bestConfigurationLikelihood = NO_TRANSMISSION_PROB;
         }
->>>>>>> b5de1820
 
         TrioPhase phasedTrioGenotypes;
         if(parentsCalled < 2 && mother == null || !mother.isCalled())
@@ -702,29 +668,25 @@
         else
             phasedTrioGenotypes = transmissionMatrix.get(bestFirstParentGenotype.get(configuration_index)).get(bestSecondParentGenotype.get(configuration_index)).get(bestChildGenotype.get(configuration_index));
 
-            //Return the phased genotypes
-            phasedTrioGenotypes.getPhasedGenotypes(ref,alt,mother,father,child,bestConfigurationLikelihood,finalGenotypes);
-            return bestMVCount.get(configuration_index);
-
-<<<<<<< HEAD
-                Genotype phasedDadGenotype = new Genotype(dad.getSampleName(), phasedDadAlleles, dad.getLog10PError(), dad.getFilters(), dad.getAttributes(), true);
-=======
-    }
->>>>>>> b5de1820
+        //Return the phased genotypes
+        phasedTrioGenotypes.getPhasedGenotypes(ref,alt,mother,father,child,bestConfigurationLikelihood,finalGenotypes);
+        return bestMVCount.get(configuration_index);
+
+    }
 
 
     private void updatePairMetricsCounters(Genotype parent, Genotype child, int mvCount, HashMap<Byte,Integer> counters){
 
         //Increment metrics counters
         if(parent.isCalled() && child.isCalled()){
-           counters.put(NUM_PAIR_GENOTYPES_CALLED,counters.get(NUM_PAIR_GENOTYPES_CALLED)+1);
-           if(parent.isPhased())
-               counters.put(NUM_PAIR_GENOTYPES_PHASED,counters.get(NUM_PAIR_GENOTYPES_PHASED)+1);
-           else{
+            counters.put(NUM_PAIR_GENOTYPES_CALLED,counters.get(NUM_PAIR_GENOTYPES_CALLED)+1);
+            if(parent.isPhased())
+                counters.put(NUM_PAIR_GENOTYPES_PHASED,counters.get(NUM_PAIR_GENOTYPES_PHASED)+1);
+            else{
                 counters.put(NUM_PAIR_VIOLATIONS,counters.get(NUM_PAIR_VIOLATIONS)+mvCount);
                 if(parent.isHet() && child.isHet())
                     counters.put(NUM_PAIR_HET_HET,counters.get(NUM_PAIR_HET_HET)+1);
-           }
+            }
         }else{
             counters.put(NUM_PAIR_GENOTYPES_NOCALL,counters.get(NUM_PAIR_GENOTYPES_NOCALL)+1);
         }
@@ -735,21 +697,21 @@
 
         //Increment metrics counters
         if(mother.isCalled() && father.isCalled() && child.isCalled()){
-           counters.put(NUM_TRIO_GENOTYPES_CALLED,counters.get(NUM_TRIO_GENOTYPES_CALLED)+1);
-           if(mother.isPhased())
-               counters.put(NUM_TRIO_GENOTYPES_PHASED,counters.get(NUM_TRIO_GENOTYPES_PHASED)+1);
-
-           else{
-               if(mvCount > 0){
-                   if(mvCount >1)
+            counters.put(NUM_TRIO_GENOTYPES_CALLED,counters.get(NUM_TRIO_GENOTYPES_CALLED)+1);
+            if(mother.isPhased())
+                counters.put(NUM_TRIO_GENOTYPES_PHASED,counters.get(NUM_TRIO_GENOTYPES_PHASED)+1);
+
+            else{
+                if(mvCount > 0){
+                    if(mvCount >1)
                         counters.put(NUM_TRIO_DOUBLE_VIOLATIONS,counters.get(NUM_TRIO_DOUBLE_VIOLATIONS)+1);
-                   else
-                       counters.put(NUM_TRIO_VIOLATIONS,counters.get(NUM_TRIO_VIOLATIONS)+1);
-               }
-               else if(mother.isHet() && father.isHet() && child.isHet())
-                   counters.put(NUM_TRIO_HET_HET_HET,counters.get(NUM_TRIO_HET_HET_HET)+1);
-
-           }
+                    else
+                        counters.put(NUM_TRIO_VIOLATIONS,counters.get(NUM_TRIO_VIOLATIONS)+1);
+                }
+                else if(mother.isHet() && father.isHet() && child.isHet())
+                    counters.put(NUM_TRIO_HET_HET_HET,counters.get(NUM_TRIO_HET_HET_HET)+1);
+
+            }
         }else{
             counters.put(NUM_TRIO_GENOTYPES_NOCALL,counters.get(NUM_TRIO_GENOTYPES_NOCALL)+1);
         }
@@ -785,7 +747,7 @@
         if (tracker != null) {
             VariantContext vc = tracker.getFirstValue(variantCollection.variants, context.getLocation());
 
-            GenotypesContext genotypesContext = GenotypesContext.create(vc.getGenotypes().size());
+            GenotypesContext genotypeMap = vc.getGenotypes();
 
             int mvCount;
 
@@ -805,18 +767,12 @@
                 Genotype phasedFather = trioGenotypes.get(1);
                 Genotype phasedChild = trioGenotypes.get(2);
 
-<<<<<<< HEAD
-                genotypesContext.add(phasedMother, phasedFather, phasedChild);
-            }
-
-            VariantContext newvc = new VariantContextBuilder(vc).genotypes(genotypesContext).make();
-=======
                 //Fill the genotype map with the new genotypes and increment metrics counters
-                genotypeMap.put(phasedChild.getSampleName(),phasedChild);
+                genotypeMap.add(phasedChild);
                 if(mother != null){
-                    genotypeMap.put(phasedMother.getSampleName(), phasedMother);
+                    genotypeMap.add(phasedMother);
                     if(father != null){
-                        genotypeMap.put(phasedFather.getSampleName(), phasedFather);
+                        genotypeMap.add(phasedFather);
                         updateTrioMetricsCounters(phasedMother,phasedFather,phasedChild,mvCount,metricsCounters);
                         mvfLine = String.format("%s\t%d\t%s\t%s\t%s\t%s\t%s:%s:%s:%s\t%s:%s:%s:%s\t%s:%s:%s:%s",vc.getChr(),vc.getStart(),vc.getFilters(),vc.getAttribute(VCFConstants.ALLELE_COUNT_KEY),sample.toString(),phasedMother.getAttribute(TRANSMISSION_PROBABILITY_TAG_NAME),phasedMother.getGenotypeString(),phasedMother.getAttribute(VCFConstants.DEPTH_KEY),phasedMother.getAttribute("AD"),phasedMother.getLikelihoods().toString(),phasedFather.getGenotypeString(),phasedFather.getAttribute(VCFConstants.DEPTH_KEY),phasedFather.getAttribute("AD"),phasedFather.getLikelihoods().toString(),phasedChild.getGenotypeString(),phasedChild.getAttribute(VCFConstants.DEPTH_KEY),phasedChild.getAttribute("AD"),phasedChild.getLikelihoods().toString());
                         if(!(phasedMother.getType()==mother.getType() && phasedFather.getType()==father.getType() && phasedChild.getType()==child.getType()))
@@ -830,12 +786,12 @@
                     }
                 }
                 else{
-                    genotypeMap.put(phasedFather.getSampleName(),phasedFather);
+                    genotypeMap.add(phasedFather);
                     updatePairMetricsCounters(phasedFather,phasedChild,mvCount,metricsCounters);
                     if(!(phasedFather.getType()==father.getType() && phasedChild.getType()==child.getType()))
-                            metricsCounters.put(NUM_GENOTYPES_MODIFIED,metricsCounters.get(NUM_GENOTYPES_MODIFIED)+1);
+                        metricsCounters.put(NUM_GENOTYPES_MODIFIED,metricsCounters.get(NUM_GENOTYPES_MODIFIED)+1);
                     mvfLine =   String.format("%s\t%d\t%s\t%s\t%s\t%s\t.:.:.:.\t%s:%s:%s:%s\t%s:%s:%s:%s",vc.getChr(),vc.getStart(),vc.getFilters(),vc.getAttribute(VCFConstants.ALLELE_COUNT_KEY),sample.toString(),phasedFather.getAttribute(TRANSMISSION_PROBABILITY_TAG_NAME),phasedFather.getGenotypeString(),phasedFather.getAttribute(VCFConstants.DEPTH_KEY),phasedFather.getAttribute("AD"),phasedFather.getLikelihoods().toString(),phasedChild.getGenotypeString(),phasedChild.getAttribute(VCFConstants.DEPTH_KEY),phasedChild.getAttribute("AD"),phasedChild.getLikelihoods().toString());
-                    }
+                }
 
                 //Report violation if set so
                 //TODO: ADAPT FOR PAIRS TOO!!
@@ -844,11 +800,7 @@
 
             }
 
-
-            VariantContext newvc = VariantContext.modifyGenotypes(vc, genotypeMap);
->>>>>>> b5de1820
-
-            vcfWriter.add(newvc);
+            vcfWriter.add(new VariantContextBuilder(vc).genotypes(genotypeMap).make());
         }
         return metricsCounters;
     }
