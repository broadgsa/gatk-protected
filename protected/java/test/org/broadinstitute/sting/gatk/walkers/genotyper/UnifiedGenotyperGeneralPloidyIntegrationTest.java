--- conflicted
+++ resolved
@@ -55,20 +55,12 @@
     }
 
     @Test
-<<<<<<< HEAD
-    public void testINDEL_maxAlleles2_ploidy3_Pools_noRef() {
-=======
     public void testINDEL_maxAltAlleles2_ploidy3_Pools_noRef() {
->>>>>>> a7811d67
         PC_LSV_Test_NoRef(" -maxAltAlleles 2 -ploidy 3","LSV_INDEL_DISC_NOREF_p3","INDEL","96087fe9240e3656cc2a4e0ff0174d5b");
     }
 
     @Test
-<<<<<<< HEAD
-    public void testINDEL_maxAlleles2_ploidy1_Pools_noRef() {
-=======
     public void testINDEL_maxAltAlleles2_ploidy1_Pools_noRef() {
->>>>>>> a7811d67
         PC_LSV_Test_NoRef(" -maxAltAlleles 2 -ploidy 1","LSV_INDEL_DISC_NOREF_p1","INDEL","6fdae7093831ecfc82a06dd707d62fe9");
     }
 
