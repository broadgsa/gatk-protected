/*
*  By downloading the PROGRAM you agree to the following terms of use:
*  
*  BROAD INSTITUTE - SOFTWARE LICENSE AGREEMENT - FOR ACADEMIC NON-COMMERCIAL RESEARCH PURPOSES ONLY
*  
*  This Agreement is made between the Broad Institute, Inc. with a principal address at 7 Cambridge Center, Cambridge, MA 02142 (BROAD) and the LICENSEE and is effective at the date the downloading is completed (EFFECTIVE DATE).
*  
*  WHEREAS, LICENSEE desires to license the PROGRAM, as defined hereinafter, and BROAD wishes to have this PROGRAM utilized in the public interest, subject only to the royalty-free, nonexclusive, nontransferable license rights of the United States Government pursuant to 48 CFR 52.227-14; and
*  WHEREAS, LICENSEE desires to license the PROGRAM and BROAD desires to grant a license on the following terms and conditions.
*  NOW, THEREFORE, in consideration of the promises and covenants made herein, the parties hereto agree as follows:
*  
*  1. DEFINITIONS
*  1.1 PROGRAM shall mean copyright in the object code and source code known as GATK2 and related documentation, if any, as they exist on the EFFECTIVE DATE and can be downloaded from http://www.broadinstitute/GATK on the EFFECTIVE DATE.
*  
*  2. LICENSE
*  2.1   Grant. Subject to the terms of this Agreement, BROAD hereby grants to LICENSEE, solely for academic non-commercial research purposes, a non-exclusive, non-transferable license to: (a) download, execute and display the PROGRAM and (b) create bug fixes and modify the PROGRAM. 
*  The LICENSEE may apply the PROGRAM in a pipeline to data owned by users other than the LICENSEE and provide these users the results of the PROGRAM provided LICENSEE does so for academic non-commercial purposes only.  For clarification purposes, academic sponsored research is not a commercial use under the terms of this Agreement.
*  2.2  No Sublicensing or Additional Rights. LICENSEE shall not sublicense or distribute the PROGRAM, in whole or in part, without prior written permission from BROAD.  LICENSEE shall ensure that all of its users agree to the terms of this Agreement.  LICENSEE further agrees that it shall not put the PROGRAM on a network, server, or other similar technology that may be accessed by anyone other than the LICENSEE and its employees and users who have agreed to the terms of this agreement.
*  2.3  License Limitations. Nothing in this Agreement shall be construed to confer any rights upon LICENSEE by implication, estoppel, or otherwise to any computer software, trademark, intellectual property, or patent rights of BROAD, or of any other entity, except as expressly granted herein. LICENSEE agrees that the PROGRAM, in whole or part, shall not be used for any commercial purpose, including without limitation, as the basis of a commercial software or hardware product or to provide services. LICENSEE further agrees that the PROGRAM shall not be copied or otherwise adapted in order to circumvent the need for obtaining a license for use of the PROGRAM.  
*  
*  3. OWNERSHIP OF INTELLECTUAL PROPERTY 
*  LICENSEE acknowledges that title to the PROGRAM shall remain with BROAD. The PROGRAM is marked with the following BROAD copyright notice and notice of attribution to contributors. LICENSEE shall retain such notice on all copies.  LICENSEE agrees to include appropriate attribution if any results obtained from use of the PROGRAM are included in any publication.
*  Copyright 2012 Broad Institute, Inc.
*  Notice of attribution:  The GATK2 program was made available through the generosity of Medical and Population Genetics program at the Broad Institute, Inc.
*  LICENSEE shall not use any trademark or trade name of BROAD, or any variation, adaptation, or abbreviation, of such marks or trade names, or any names of officers, faculty, students, employees, or agents of BROAD except as states above for attribution purposes.
*  
*  4. INDEMNIFICATION
*  LICENSEE shall indemnify, defend, and hold harmless BROAD, and their respective officers, faculty, students, employees, associated investigators and agents, and their respective successors, heirs and assigns, (Indemnitees), against any liability, damage, loss, or expense (including reasonable attorneys fees and expenses) incurred by or imposed upon any of the Indemnitees in connection with any claims, suits, actions, demands or judgments arising out of any theory of liability (including, without limitation, actions in the form of tort, warranty, or strict liability and regardless of whether such action has any factual basis) pursuant to any right or license granted under this Agreement.
*  
*  5. NO REPRESENTATIONS OR WARRANTIES
*  THE PROGRAM IS DELIVERED AS IS.  BROAD MAKES NO REPRESENTATIONS OR WARRANTIES OF ANY KIND CONCERNING THE PROGRAM OR THE COPYRIGHT, EXPRESS OR IMPLIED, INCLUDING, WITHOUT LIMITATION, WARRANTIES OF MERCHANTABILITY, FITNESS FOR A PARTICULAR PURPOSE, NONINFRINGEMENT, OR THE ABSENCE OF LATENT OR OTHER DEFECTS, WHETHER OR NOT DISCOVERABLE. BROAD EXTENDS NO WARRANTIES OF ANY KIND AS TO PROGRAM CONFORMITY WITH WHATEVER USER MANUALS OR OTHER LITERATURE MAY BE ISSUED FROM TIME TO TIME.
*  IN NO EVENT SHALL BROAD OR ITS RESPECTIVE DIRECTORS, OFFICERS, EMPLOYEES, AFFILIATED INVESTIGATORS AND AFFILIATES BE LIABLE FOR INCIDENTAL OR CONSEQUENTIAL DAMAGES OF ANY KIND, INCLUDING, WITHOUT LIMITATION, ECONOMIC DAMAGES OR INJURY TO PROPERTY AND LOST PROFITS, REGARDLESS OF WHETHER BROAD SHALL BE ADVISED, SHALL HAVE OTHER REASON TO KNOW, OR IN FACT SHALL KNOW OF THE POSSIBILITY OF THE FOREGOING.
*  
*  6. ASSIGNMENT
*  This Agreement is personal to LICENSEE and any rights or obligations assigned by LICENSEE without the prior written consent of BROAD shall be null and void.
*  
*  7. MISCELLANEOUS
*  7.1 Export Control. LICENSEE gives assurance that it will comply with all United States export control laws and regulations controlling the export of the PROGRAM, including, without limitation, all Export Administration Regulations of the United States Department of Commerce. Among other things, these laws and regulations prohibit, or require a license for, the export of certain types of software to specified countries.
*  7.2 Termination. LICENSEE shall have the right to terminate this Agreement for any reason upon prior written notice to BROAD. If LICENSEE breaches any provision hereunder, and fails to cure such breach within thirty (30) days, BROAD may terminate this Agreement immediately. Upon termination, LICENSEE shall provide BROAD with written assurance that the original and all copies of the PROGRAM have been destroyed, except that, upon prior written authorization from BROAD, LICENSEE may retain a copy for archive purposes.
*  7.3 Survival. The following provisions shall survive the expiration or termination of this Agreement: Articles 1, 3, 4, 5 and Sections 2.2, 2.3, 7.3, and 7.4.
*  7.4 Notice. Any notices under this Agreement shall be in writing, shall specifically refer to this Agreement, and shall be sent by hand, recognized national overnight courier, confirmed facsimile transmission, confirmed electronic mail, or registered or certified mail, postage prepaid, return receipt requested.  All notices under this Agreement shall be deemed effective upon receipt. 
*  7.5 Amendment and Waiver; Entire Agreement. This Agreement may be amended, supplemented, or otherwise modified only by means of a written instrument signed by all parties. Any waiver of any rights or failure to act in a specific instance shall relate only to such instance and shall not be construed as an agreement to waive any rights or fail to act in any other instance, whether or not similar. This Agreement constitutes the entire agreement among the parties with respect to its subject matter and supersedes prior agreements or understandings between the parties relating to its subject matter. 
*  7.6 Binding Effect; Headings. This Agreement shall be binding upon and inure to the benefit of the parties and their respective permitted successors and assigns. All headings are for convenience only and shall not affect the meaning of any provision of this Agreement.
*  7.7 Governing Law. This Agreement shall be construed, governed, interpreted and applied in accordance with the internal laws of the Commonwealth of Massachusetts, U.S.A., without regard to conflict of laws principles.
*/

package org.broadinstitute.sting.gatk.walkers.haplotypecaller;

import com.google.java.contract.Ensures;
import com.google.java.contract.Requires;
import org.apache.log4j.Logger;
import org.broadinstitute.sting.utils.genotyper.MostLikelyAllele;
import org.broadinstitute.sting.utils.genotyper.PerReadAlleleLikelihoodMap;
import org.broadinstitute.sting.utils.haplotype.Haplotype;
import org.broadinstitute.sting.utils.MathUtils;
import org.broadinstitute.sting.utils.QualityUtils;
import org.broadinstitute.sting.utils.exceptions.ReviewedStingException;
import org.broadinstitute.sting.utils.exceptions.UserException;
import org.broadinstitute.sting.utils.haplotype.HaplotypeScoreComparator;
import org.broadinstitute.sting.utils.pairhmm.*;
import org.broadinstitute.sting.utils.sam.GATKSAMRecord;
import org.broadinstitute.sting.utils.sam.ReadUtils;
import org.broadinstitute.variant.variantcontext.Allele;

import java.util.*;

public class LikelihoodCalculationEngine {
    private final static Logger logger = Logger.getLogger(LikelihoodCalculationEngine.class);

    private static final double LOG_ONE_HALF = -Math.log10(2.0);
    private final byte constantGCP;
    private final double log10globalReadMismappingRate;
    private final boolean DEBUG;
    private final PairHMM.HMM_IMPLEMENTATION hmmType;

    private final ThreadLocal<PairHMM> pairHMM = new ThreadLocal<PairHMM>() {
        @Override
        protected PairHMM initialValue() {
            switch (hmmType) {
                case EXACT: return new Log10PairHMM(true);
                case ORIGINAL: return new Log10PairHMM(false);
                case LOGLESS_CACHING: return new LoglessPairHMM();
                default:
                    throw new UserException.BadArgumentValue("pairHMM", "Specified pairHMM implementation is unrecognized or incompatible with the HaplotypeCaller. Acceptable options are ORIGINAL, EXACT, CACHING, and LOGLESS_CACHING.");
            }
        }
    };

    /**
     * The expected rate of random sequencing errors for a read originating from its true haplotype.
     *
     * For example, if this is 0.01, then we'd expect 1 error per 100 bp.
     */
<<<<<<< HEAD
    private final double EXPECTED_ERROR_RATE_PER_BASE = 0.02;

    public LikelihoodCalculationEngine( final byte constantGCP, final boolean debug, final PairHMM.HMM_IMPLEMENTATION hmmType) {
	this(constantGCP, debug, hmmType, false);
    }

    public LikelihoodCalculationEngine( final byte constantGCP, final boolean debug, final PairHMM.HMM_IMPLEMENTATION hmmType, final boolean noFpga) {

        switch (hmmType) {
            case EXACT:
                pairHMM = new Log10PairHMM(true);
                break;
            case ORIGINAL:
                pairHMM = new Log10PairHMM(false);
                break;
            case LOGLESS_CACHING:
		if (!noFpga && CnyPairHMM.isAvailable())
		    pairHMM = new CnyPairHMM();
		else
		    pairHMM = new LoglessPairHMM();
                break;
            default:
                throw new UserException.BadArgumentValue("pairHMM", "Specified pairHMM implementation is unrecognized or incompatible with the HaplotypeCaller. Acceptable options are ORIGINAL, EXACT, CACHING, and LOGLESS_CACHING.");
        }
=======
    private final static double EXPECTED_ERROR_RATE_PER_BASE = 0.02;
>>>>>>> 665e45f0

    /**
     * Create a new LikelihoodCalculationEngine using provided parameters and hmm to do its calculations
     *
     * @param constantGCP the gap continuation penalty to use with the PairHMM
     * @param debug should we emit debugging information during the calculation?
     * @param hmmType the type of the HMM to use
     * @param log10globalReadMismappingRate the global mismapping probability, in log10(prob) units.  A value of
     *                                      -3 means that the chance that a read doesn't actually belong at this
     *                                      location in the genome is 1 in 1000.  The effect of this parameter is
     *                                      to cap the maximum likelihood difference between the reference haplotype
     *                                      and the best alternative haplotype by -3 log units.  So if the best
     *                                      haplotype is at -10 and this parameter has a value of -3 then even if the
     *                                      reference haplotype gets a score of -100 from the pairhmm it will be
     *                                      assigned a likelihood of -13.
     */
    public LikelihoodCalculationEngine( final byte constantGCP, final boolean debug, final PairHMM.HMM_IMPLEMENTATION hmmType, final double log10globalReadMismappingRate ) {
        this.hmmType = hmmType;
        this.constantGCP = constantGCP;
        this.DEBUG = debug;
        this.log10globalReadMismappingRate = log10globalReadMismappingRate;
    }

    public LikelihoodCalculationEngine() {
        this((byte)10, false, PairHMM.HMM_IMPLEMENTATION.LOGLESS_CACHING, -3);
    }

    /**
     * Initialize our pairHMM with parameters appropriate to the haplotypes and reads we're going to evaluate
     *
     * After calling this routine the PairHMM will be configured to best evaluate all reads in the samples
     * against the set of haplotypes
     *
     * @param haplotypes a non-null list of haplotypes
     * @param perSampleReadList a mapping from sample -> reads
     */
    private void initializePairHMM(final List<Haplotype> haplotypes, final Map<String, List<GATKSAMRecord>> perSampleReadList) {
        int X_METRIC_LENGTH = 0;
        for( final Map.Entry<String, List<GATKSAMRecord>> sample : perSampleReadList.entrySet() ) {
            for( final GATKSAMRecord read : sample.getValue() ) {
                final int readLength = read.getReadLength();
                if( readLength > X_METRIC_LENGTH ) { X_METRIC_LENGTH = readLength; }
            }
        }
        int Y_METRIC_LENGTH = 0;
        for( final Haplotype h : haplotypes ) {
            final int haplotypeLength = h.getBases().length;
            if( haplotypeLength > Y_METRIC_LENGTH ) { Y_METRIC_LENGTH = haplotypeLength; }
        }

        // initialize arrays to hold the probabilities of being in the match, insertion and deletion cases
        pairHMM.get().initialize(X_METRIC_LENGTH, Y_METRIC_LENGTH);
    }

    public Map<String, PerReadAlleleLikelihoodMap> computeReadLikelihoods( final List<Haplotype> haplotypes, final Map<String, List<GATKSAMRecord>> perSampleReadList ) {
        // configure the HMM
        initializePairHMM(haplotypes, perSampleReadList);

        // Add likelihoods for each sample's reads to our stratifiedReadMap
        final Map<String, PerReadAlleleLikelihoodMap> stratifiedReadMap = new LinkedHashMap<>();
        for( final Map.Entry<String, List<GATKSAMRecord>> sampleEntry : perSampleReadList.entrySet() ) {
            // evaluate the likelihood of the reads given those haplotypes
            final PerReadAlleleLikelihoodMap map = computeReadLikelihoods(haplotypes, sampleEntry.getValue());

            final List<GATKSAMRecord> removedReads = map.filterPoorlyModelledReads(EXPECTED_ERROR_RATE_PER_BASE);
//            logger.info("Removed " + removedReads.size() + " reads because of bad likelihoods from sample " + sampleEntry.getKey());
//            for ( final GATKSAMRecord read : removedReads )
//                logger.info("\tRemoved " + read.getReadName());

            stratifiedReadMap.put(sampleEntry.getKey(), map);
        }

        return stratifiedReadMap;
    }

    private PerReadAlleleLikelihoodMap computeReadLikelihoods( final List<Haplotype> haplotypes, final List<GATKSAMRecord> reads) {
        // first, a little set up to get copies of the Haplotypes that are Alleles (more efficient than creating them each time)
	final BatchPairHMM batchPairHMM = (pairHMM instanceof BatchPairHMM) ? (BatchPairHMM)pairHMM : null;
	final Vector<GATKSAMRecord> batchedReads = new Vector<GATKSAMRecord>(reads.size());
        final int numHaplotypes = haplotypes.size();
        final Map<Haplotype, Allele> alleleVersions = new LinkedHashMap<>(numHaplotypes);
        Allele refAllele = null;
        for ( final Haplotype haplotype : haplotypes ) {
            final Allele allele = Allele.create(haplotype, true);
            alleleVersions.put(haplotype, allele);
            if ( haplotype.isReference() ) refAllele = allele;
        }

        final PerReadAlleleLikelihoodMap perReadAlleleLikelihoodMap = new PerReadAlleleLikelihoodMap();
        for( final GATKSAMRecord read : reads ) {
            final byte[] overallGCP = new byte[read.getReadLength()];
            Arrays.fill( overallGCP, constantGCP ); // Is there a way to derive empirical estimates for this from the data?
            // NOTE -- must clone anything that gets modified here so we don't screw up future uses of the read
            final byte[] readQuals = read.getBaseQualities().clone();
            final byte[] readInsQuals = read.getBaseInsertionQualities();
            final byte[] readDelQuals = read.getBaseDeletionQualities();
            for( int kkk = 0; kkk < readQuals.length; kkk++ ) {
                readQuals[kkk] = (byte) Math.min( 0xff & readQuals[kkk], read.getMappingQuality()); // cap base quality by mapping quality, as in UG
                //readQuals[kkk] = ( readQuals[kkk] > readInsQuals[kkk] ? readInsQuals[kkk] : readQuals[kkk] ); // cap base quality by base insertion quality, needs to be evaluated
                //readQuals[kkk] = ( readQuals[kkk] > readDelQuals[kkk] ? readDelQuals[kkk] : readQuals[kkk] ); // cap base quality by base deletion quality, needs to be evaluated
                // TODO -- why is Q18 hard-coded here???
                readQuals[kkk] = ( readQuals[kkk] < (byte) 18 ? QualityUtils.MIN_USABLE_Q_SCORE : readQuals[kkk] );
            }

<<<<<<< HEAD
	    if ( batchPairHMM != null ) {
		batchPairHMM.batchAdd(haplotypes, read.getReadBases(), readQuals, readInsQuals, readDelQuals, overallGCP);
		batchedReads.add(read);
	    } else {
		for( int jjj = 0; jjj < numHaplotypes; jjj++ ) {
		    final Haplotype haplotype = haplotypes.get(jjj);
		    final boolean isFirstHaplotype = jjj == 0;
		    final double log10l = pairHMM.computeReadLikelihoodGivenHaplotypeLog10(haplotype.getBases(),
											   read.getReadBases(), readQuals, readInsQuals, readDelQuals, overallGCP, isFirstHaplotype);
		    System.err.println(Integer.toString(jjj) + ": " + Double.toString(log10l));
		    perReadAlleleLikelihoodMap.add(read, alleleVersions.get(haplotype), log10l);
		}
	    }
=======
            // keep track of the reference likelihood and the best non-ref likelihood
            double refLog10l = Double.NEGATIVE_INFINITY;
            double bestNonReflog10L = Double.NEGATIVE_INFINITY;

            // iterate over all haplotypes, calculating the likelihood of the read for each haplotype
            for( int jjj = 0; jjj < numHaplotypes; jjj++ ) {
                final Haplotype haplotype = haplotypes.get(jjj);
                final boolean isFirstHaplotype = jjj == 0;
                final double log10l = pairHMM.get().computeReadLikelihoodGivenHaplotypeLog10(haplotype.getBases(),
                        read.getReadBases(), readQuals, readInsQuals, readDelQuals, overallGCP, isFirstHaplotype);

                if ( haplotype.isNonReference() )
                    bestNonReflog10L = Math.max(bestNonReflog10L, log10l);
                else
                    refLog10l = log10l;

                perReadAlleleLikelihoodMap.add(read, alleleVersions.get(haplotype), log10l);
            }

            // ensure that the reference haplotype is no worse than the best non-ref haplotype minus the global
            // mismapping rate.  This protects us from the case where the assembly has produced haplotypes
            // that are very divergent from reference, but are supported by only one read.  In effect
            // we capping how badly scoring the reference can be for any read by the chance that the read
            // itself just doesn't belong here
            final double worstRefLog10Allowed = bestNonReflog10L + log10globalReadMismappingRate;
            if ( refLog10l < (worstRefLog10Allowed) ) {
                perReadAlleleLikelihoodMap.add(read, refAllele, worstRefLog10Allowed);
            }
>>>>>>> 665e45f0
        }
	if ( batchPairHMM != null ) {
	    for( final GATKSAMRecord read : batchedReads ) {
		final double[] likelihoods = batchPairHMM.batchGetResult();
		for( int jjj = 0; jjj < numHaplotypes; jjj++ ) {
		    final Haplotype haplotype = haplotypes.get(jjj);
		    System.err.println(Integer.toString(jjj) + ": " + Double.toString(likelihoods[jjj]));
		    perReadAlleleLikelihoodMap.add(read, alleleVersions.get(haplotype), likelihoods[jjj]);
		}
	    }
	}
        return perReadAlleleLikelihoodMap;
    }

    @Requires({"alleleOrdering.size() > 0"})
    @Ensures({"result.length == result[0].length", "result.length == alleleOrdering.size()"})
    public static double[][] computeDiploidHaplotypeLikelihoods( final String sample,
                                                                 final Map<String, PerReadAlleleLikelihoodMap> stratifiedReadMap,
                                                                 final List<Allele> alleleOrdering,
                                                                 final boolean normalize ) {
        return computeDiploidHaplotypeLikelihoods(Collections.singleton(sample), stratifiedReadMap, alleleOrdering, normalize);
    }

    @Requires({"alleleOrdering.size() > 0"})
    @Ensures({"result.length == result[0].length", "result.length == alleleOrdering.size()"})
    public static double[][] computeDiploidHaplotypeLikelihoods( final Set<String> samples,
                                                                 final Map<String, PerReadAlleleLikelihoodMap> stratifiedReadMap,
                                                                 final List<Allele> alleleOrdering,
                                                                 final boolean normalize) {

        final int numHaplotypes = alleleOrdering.size();
        final double[][] haplotypeLikelihoodMatrix = new double[numHaplotypes][numHaplotypes];
        for( int iii = 0; iii < numHaplotypes; iii++ ) {
            Arrays.fill(haplotypeLikelihoodMatrix[iii], Double.NEGATIVE_INFINITY);
        }

        // compute the diploid haplotype likelihoods
        for( int iii = 0; iii < numHaplotypes; iii++ ) {
            final Allele iii_allele = alleleOrdering.get(iii);
            for( int jjj = 0; jjj <= iii; jjj++ ) {
                final Allele jjj_allele = alleleOrdering.get(jjj);
                double haplotypeLikelihood = 0.0;
                for( final String sample : samples ) {
                    for( final Map.Entry<GATKSAMRecord, Map<Allele,Double>> entry : stratifiedReadMap.get(sample).getLikelihoodReadMap().entrySet() ) {
                        // Compute log10(10^x1/2 + 10^x2/2) = log10(10^x1+10^x2)-log10(2)
                        // First term is approximated by Jacobian log with table lookup.
                        haplotypeLikelihood += ReadUtils.getMeanRepresentativeReadCount( entry.getKey() ) *
                                ( MathUtils.approximateLog10SumLog10(entry.getValue().get(iii_allele), entry.getValue().get(jjj_allele)) + LOG_ONE_HALF );
                    }
                }
                haplotypeLikelihoodMatrix[iii][jjj] = haplotypeLikelihood;
            }
        }

        // normalize the diploid likelihoods matrix
        return normalize ? normalizeDiploidLikelihoodMatrixFromLog10( haplotypeLikelihoodMatrix ) : haplotypeLikelihoodMatrix;
    }

    @Requires({"likelihoodMatrix.length == likelihoodMatrix[0].length"})
    @Ensures({"result.length == result[0].length", "result.length == likelihoodMatrix.length"})
    protected static double[][] normalizeDiploidLikelihoodMatrixFromLog10( final double[][] likelihoodMatrix ) {
        final int numHaplotypes = likelihoodMatrix.length;
        double[] genotypeLikelihoods = new double[numHaplotypes*(numHaplotypes+1)/2];
        int index = 0;
        for( int iii = 0; iii < numHaplotypes; iii++ ) {
            for( int jjj = 0; jjj <= iii; jjj++ ){
                genotypeLikelihoods[index++] = likelihoodMatrix[iii][jjj];
            }
        }
        genotypeLikelihoods = MathUtils.normalizeFromLog10(genotypeLikelihoods, false, true);
        index = 0;
        for( int iii = 0; iii < numHaplotypes; iii++ ) {
            for( int jjj = 0; jjj <= iii; jjj++ ){
                likelihoodMatrix[iii][jjj] = genotypeLikelihoods[index++];
            }
        }
        return likelihoodMatrix;
    }

    // --------------------------------------------------------------------------------
    //
    // System to compute the best N haplotypes for genotyping
    //
    // --------------------------------------------------------------------------------

    /**
     * Helper function for selectBestHaplotypesFromEachSample that updates the score of haplotype haplotypeAsAllele
     * @param map an annoying map object that moves us between the allele and haplotype representation
     * @param haplotypeAsAllele the allele version of the haplotype
     * @return the haplotype version, with its score incremented by 1 if its non-reference
     */
    private Haplotype updateSelectHaplotype(final Map<Allele, Haplotype> map, final Allele haplotypeAsAllele) {
        final Haplotype h = map.get(haplotypeAsAllele); // TODO -- fixme when haplotypes are properly generic
        if ( h.isNonReference() ) h.setScore(h.getScore() + 1); // ref is already at max value
        return h;
    }

    /**
     * Take the best N haplotypes and return them as a list
     *
     * Only considers the haplotypes selectedHaplotypes that were actually selected by at least one sample
     * as it's preferred haplotype.  Takes the best N haplotypes from selectedHaplotypes in decreasing
     * order of score (so higher score haplotypes are preferred).  The N we take is determined by
     *
     * N = min(2 * nSamples + 1, maxNumHaplotypesInPopulation)
     *
     * where 2 * nSamples is the number of chromosomes in 2 samples including the reference, and our workload is
     * bounded by maxNumHaplotypesInPopulation as that number can grow without bound
     *
     * @param selectedHaplotypes a non-null set of haplotypes with scores >= 1
     * @param nSamples the number of samples used to select the haplotypes
     * @param maxNumHaplotypesInPopulation the maximum number of haplotypes we're allowed to take, regardless of nSamples
     * @return a list of N or fewer haplotypes, with the reference haplotype first
     */
    private List<Haplotype> selectBestHaplotypesAccordingToScore(final Set<Haplotype> selectedHaplotypes, final int nSamples, final int maxNumHaplotypesInPopulation) {
        final List<Haplotype> selectedHaplotypesList = new ArrayList<Haplotype>(selectedHaplotypes);
        Collections.sort(selectedHaplotypesList, new HaplotypeScoreComparator());
        final int numChromosomesInSamplesPlusRef = 2 * nSamples + 1;
        final int haplotypesToKeep = Math.min(numChromosomesInSamplesPlusRef, maxNumHaplotypesInPopulation);
        final List<Haplotype> bestHaplotypes = selectedHaplotypesList.size() <= haplotypesToKeep ? selectedHaplotypesList : selectedHaplotypesList.subList(0, haplotypesToKeep);
        if ( bestHaplotypes.get(0).isNonReference()) throw new IllegalStateException("BUG: reference haplotype should be first in list");
        return bestHaplotypes;
    }

    /**
     * Select the best haplotypes for genotyping the samples in stratifiedReadMap
     *
     * Selects these haplotypes by counting up how often each haplotype is selected as one of the most likely
     * haplotypes per sample.  What this means is that each sample computes the diploid genotype likelihoods for
     * all possible pairs of haplotypes, and the pair with the highest likelihood has each haplotype each get
     * one extra count for each haplotype (so hom-var haplotypes get two counts).  After performing this calculation
     * the best N haplotypes are selected (@see #selectBestHaplotypesAccordingToScore) and a list of the
     * haplotypes in order of score are returned, ensuring that at least one of the haplotypes is reference.
     *
     * @param haplotypes a list of all haplotypes we're considering
     * @param stratifiedReadMap a map from sample -> read likelihoods per haplotype
     * @param maxNumHaplotypesInPopulation the max. number of haplotypes we can select from haplotypes
     * @return a list of selected haplotypes with size <= maxNumHaplotypesInPopulation
     */
    public List<Haplotype> selectBestHaplotypesFromEachSample(final List<Haplotype> haplotypes, final Map<String, PerReadAlleleLikelihoodMap> stratifiedReadMap, final int maxNumHaplotypesInPopulation) {
        if ( haplotypes.size() < 2 ) throw new IllegalArgumentException("Must have at least 2 haplotypes to consider but only have " + haplotypes);

        if ( haplotypes.size() == 2 ) return haplotypes; // fast path -- we'll always want to use 2 haplotypes

        // all of the haplotypes that at least one sample called as one of the most likely
        final Set<Haplotype> selectedHaplotypes = new HashSet<Haplotype>();
        selectedHaplotypes.add(findReferenceHaplotype(haplotypes)); // ref is always one of the selected

        // our annoying map from allele -> haplotype
        final Map<Allele, Haplotype> allele2Haplotype = new HashMap<Allele, Haplotype>();
        for ( final Haplotype h : haplotypes ) {
            h.setScore(h.isReference() ? Double.MAX_VALUE : 0.0); // set all of the scores to 0 (lowest value) for all non-ref haplotypes
            allele2Haplotype.put(Allele.create(h, h.isReference()), h);
        }

        // for each sample, compute the most likely pair of haplotypes
        for ( final Map.Entry<String, PerReadAlleleLikelihoodMap> entry : stratifiedReadMap.entrySet() ) {
            // get the two most likely haplotypes under a diploid model for this sample
            final MostLikelyAllele mla = entry.getValue().getMostLikelyDiploidAlleles();

            if ( mla != null ) { // there was something to evaluate in this sample
                // note that there must be at least 2 haplotypes
                final Haplotype best = updateSelectHaplotype(allele2Haplotype, mla.getMostLikelyAllele());
                final Haplotype second = updateSelectHaplotype(allele2Haplotype, mla.getSecondMostLikelyAllele());

//            if ( DEBUG ) {
//                logger.info("Chose haplotypes " + best + " " + best.getCigar() + " and " + second + " " + second.getCigar() + " for sample " + entry.getKey());
//            }

                // add these two haplotypes to the set of haplotypes that have been selected
                selectedHaplotypes.add(best);
                selectedHaplotypes.add(second);

                // we've already selected all of our haplotypes, and we don't need to prune them down
                if ( selectedHaplotypes.size() == haplotypes.size() && haplotypes.size() < maxNumHaplotypesInPopulation )
                    break;
            }
        }

        // take the best N haplotypes forward, in order of the number of samples that choose them
        final int nSamples = stratifiedReadMap.size();
        final List<Haplotype> bestHaplotypes = selectBestHaplotypesAccordingToScore(selectedHaplotypes, nSamples, maxNumHaplotypesInPopulation);

        if ( DEBUG ) {
            logger.info("Chose " + (bestHaplotypes.size() - 1) + " alternate haplotypes to genotype in all samples.");
            for ( final Haplotype h : bestHaplotypes ) {
                logger.info("\tHaplotype " + h.getCigar() + " selected for further genotyping" + (h.isNonReference() ? " found " + (int)h.getScore() + " haplotypes" : " as ref haplotype"));
            }
        }
        return bestHaplotypes;
    }

    /**
     * Find the haplotype that isRef(), or @throw ReviewedStingException if one isn't found
     * @param haplotypes non-null list of haplotypes
     * @return the reference haplotype
     */
    private static Haplotype findReferenceHaplotype( final List<Haplotype> haplotypes ) {
        for( final Haplotype h : haplotypes ) {
            if( h.isReference() ) return h;
        }
        throw new ReviewedStingException( "No reference haplotype found in the list of haplotypes!" );
    }
}<|MERGE_RESOLUTION|>--- conflicted
+++ resolved
@@ -72,6 +72,7 @@
     private final double log10globalReadMismappingRate;
     private final boolean DEBUG;
     private final PairHMM.HMM_IMPLEMENTATION hmmType;
+    private final boolean noFpga;
 
     private final ThreadLocal<PairHMM> pairHMM = new ThreadLocal<PairHMM>() {
         @Override
@@ -79,7 +80,11 @@
             switch (hmmType) {
                 case EXACT: return new Log10PairHMM(true);
                 case ORIGINAL: return new Log10PairHMM(false);
-                case LOGLESS_CACHING: return new LoglessPairHMM();
+                case LOGLESS_CACHING:
+		    if (noFpga || !CnyPairHMM.isAvailable())
+			return new LoglessPairHMM();
+		    else
+			return new CnyPairHMM();
                 default:
                     throw new UserException.BadArgumentValue("pairHMM", "Specified pairHMM implementation is unrecognized or incompatible with the HaplotypeCaller. Acceptable options are ORIGINAL, EXACT, CACHING, and LOGLESS_CACHING.");
             }
@@ -91,34 +96,7 @@
      *
      * For example, if this is 0.01, then we'd expect 1 error per 100 bp.
      */
-<<<<<<< HEAD
-    private final double EXPECTED_ERROR_RATE_PER_BASE = 0.02;
-
-    public LikelihoodCalculationEngine( final byte constantGCP, final boolean debug, final PairHMM.HMM_IMPLEMENTATION hmmType) {
-	this(constantGCP, debug, hmmType, false);
-    }
-
-    public LikelihoodCalculationEngine( final byte constantGCP, final boolean debug, final PairHMM.HMM_IMPLEMENTATION hmmType, final boolean noFpga) {
-
-        switch (hmmType) {
-            case EXACT:
-                pairHMM = new Log10PairHMM(true);
-                break;
-            case ORIGINAL:
-                pairHMM = new Log10PairHMM(false);
-                break;
-            case LOGLESS_CACHING:
-		if (!noFpga && CnyPairHMM.isAvailable())
-		    pairHMM = new CnyPairHMM();
-		else
-		    pairHMM = new LoglessPairHMM();
-                break;
-            default:
-                throw new UserException.BadArgumentValue("pairHMM", "Specified pairHMM implementation is unrecognized or incompatible with the HaplotypeCaller. Acceptable options are ORIGINAL, EXACT, CACHING, and LOGLESS_CACHING.");
-        }
-=======
     private final static double EXPECTED_ERROR_RATE_PER_BASE = 0.02;
->>>>>>> 665e45f0
 
     /**
      * Create a new LikelihoodCalculationEngine using provided parameters and hmm to do its calculations
@@ -134,16 +112,22 @@
      *                                      haplotype is at -10 and this parameter has a value of -3 then even if the
      *                                      reference haplotype gets a score of -100 from the pairhmm it will be
      *                                      assigned a likelihood of -13.
-     */
-    public LikelihoodCalculationEngine( final byte constantGCP, final boolean debug, final PairHMM.HMM_IMPLEMENTATION hmmType, final double log10globalReadMismappingRate ) {
+     * @param noFpga disable FPGA acceleration
+     */
+    public LikelihoodCalculationEngine( final byte constantGCP, final boolean debug, final PairHMM.HMM_IMPLEMENTATION hmmType, final double log10globalReadMismappingRate, final boolean noFpga ) {
         this.hmmType = hmmType;
         this.constantGCP = constantGCP;
         this.DEBUG = debug;
         this.log10globalReadMismappingRate = log10globalReadMismappingRate;
+	this.noFpga = noFpga;
+    }
+
+    public LikelihoodCalculationEngine( final byte constantGCP, final boolean debug, final PairHMM.HMM_IMPLEMENTATION hmmType, final double log10globalReadMismappingRate ) {
+	this(constantGCP, debug, hmmType, log10globalReadMismappingRate, false);
     }
 
     public LikelihoodCalculationEngine() {
-        this((byte)10, false, PairHMM.HMM_IMPLEMENTATION.LOGLESS_CACHING, -3);
+        this((byte)10, false, PairHMM.HMM_IMPLEMENTATION.LOGLESS_CACHING, -3, false);
     }
 
     /**
@@ -223,21 +207,12 @@
                 readQuals[kkk] = ( readQuals[kkk] < (byte) 18 ? QualityUtils.MIN_USABLE_Q_SCORE : readQuals[kkk] );
             }
 
-<<<<<<< HEAD
 	    if ( batchPairHMM != null ) {
 		batchPairHMM.batchAdd(haplotypes, read.getReadBases(), readQuals, readInsQuals, readDelQuals, overallGCP);
 		batchedReads.add(read);
-	    } else {
-		for( int jjj = 0; jjj < numHaplotypes; jjj++ ) {
-		    final Haplotype haplotype = haplotypes.get(jjj);
-		    final boolean isFirstHaplotype = jjj == 0;
-		    final double log10l = pairHMM.computeReadLikelihoodGivenHaplotypeLog10(haplotype.getBases(),
-											   read.getReadBases(), readQuals, readInsQuals, readDelQuals, overallGCP, isFirstHaplotype);
-		    System.err.println(Integer.toString(jjj) + ": " + Double.toString(log10l));
-		    perReadAlleleLikelihoodMap.add(read, alleleVersions.get(haplotype), log10l);
-		}
+		continue;
 	    }
-=======
+
             // keep track of the reference likelihood and the best non-ref likelihood
             double refLog10l = Double.NEGATIVE_INFINITY;
             double bestNonReflog10L = Double.NEGATIVE_INFINITY;
@@ -266,15 +241,27 @@
             if ( refLog10l < (worstRefLog10Allowed) ) {
                 perReadAlleleLikelihoodMap.add(read, refAllele, worstRefLog10Allowed);
             }
->>>>>>> 665e45f0
-        }
+        }
+
 	if ( batchPairHMM != null ) {
 	    for( final GATKSAMRecord read : batchedReads ) {
+		double refLog10l = Double.NEGATIVE_INFINITY;
+		double bestNonReflog10L = Double.NEGATIVE_INFINITY;
 		final double[] likelihoods = batchPairHMM.batchGetResult();
 		for( int jjj = 0; jjj < numHaplotypes; jjj++ ) {
 		    final Haplotype haplotype = haplotypes.get(jjj);
 		    System.err.println(Integer.toString(jjj) + ": " + Double.toString(likelihoods[jjj]));
+		    if ( haplotype.isNonReference() )
+			bestNonReflog10L = Math.max(bestNonReflog10L, likelihoods[jjj]);
+		    else
+			refLog10l = likelihoods[jjj];
+
 		    perReadAlleleLikelihoodMap.add(read, alleleVersions.get(haplotype), likelihoods[jjj]);
+		}
+
+		final double worstRefLog10Allowed = bestNonReflog10L + log10globalReadMismappingRate;
+		if ( refLog10l < (worstRefLog10Allowed) ) {
+		    perReadAlleleLikelihoodMap.add(read, refAllele, worstRefLog10Allowed);
 		}
 	    }
 	}
